import time
from threading import Thread, Lock
from random import randint
from server_roles import Leader, Follower, Candidate, ServerState
from raft_server import Server
from message import Message
import random
import logging

class Cluster:
    term_counter = 0
    config = {}
    next_server_id = 0

def generate_random_ip():
    """
    Generates a random IP address.
    """
    return ".".join(str(randint(0, 255)) for _ in range(4))
    
def process_messages_for_server(server):
    """
    Processes all pending messages in a server's queue.
    """
    while True:
        message = server.process_message()
        if not message:
            break
        server.handle_message(message)


def monitor_all_servers():
    """
    Monitors all servers and processes their messages periodically.
    """
    while True:
        time.sleep(0.001)
        for server_id, server_data in Cluster.config.items():
            server = server_data["instance"]
            if server.server_state != ServerState.DEAD:
                process_messages_for_server(server)


def leader_behavior(server):
    """
    Handles leader-specific tasks.
    """
    HEARTBEAT_TIMEOUT = 0.5
    if time.time() >= server.role.timeout_time:
        server.role.send_heartbeat()
    
    # Update active nodes
    active_nodes = set()
    for node, last_heartbeat in server.node_activity.items():
        if time.time() - last_heartbeat < HEARTBEAT_TIMEOUT:
            active_nodes.add(node)
    server.active_nodes = active_nodes


def candidate_behavior(server):
    """
    Handles candidate-specific tasks.
    """
    if time.time() >= server.role.timeout_time:
        server.role = Follower()
        server.role.assign_to_server(server)
        print(f"Server {server.id} transitioned back to Follower after timeout.")


def follower_behavior(server):
    """
    Handles follower-specific tasks.
    """
    if Cluster.term_counter >= 1 and time.time() >= server.role.timeout_time:
        server.server_state = ServerState.CANDIDATE


def promote_to_candidate(server):
    """
    Converts a follower to a candidate and starts an election.
    """
    time.sleep(randint(1, 10)) # Change based on number of servers or network conditions
    if server.server_state == ServerState.CANDIDATE:
        server.role = Candidate()
        server.role.assign_to_server(server)


def manage_server_lifecycle(server_id):
    """
    Manages the lifecycle and role-specific tasks of a server.
    """
    server = Cluster.config[server_id]["instance"]
    initialize_server(server, server_id)

    while True:
        # Handle server behavior based on role
        if isinstance(server.role, Leader):
            leader_behavior(server)
        elif isinstance(server.role, Candidate):
            candidate_behavior(server)
        elif isinstance(server.role, Follower):
            follower_behavior(server)

        # Handle transitions and server state changes
        if server.server_state == ServerState.DEAD:
            shut_down_server(server, server_id)
            break
        if server.server_state == ServerState.CANDIDATE and not isinstance(server.role, Candidate):
            promote_to_candidate(server)

        time.sleep(0.001)


def initialize_server(server, server_id):
    """
    Initializes or resumes a server.
    """
    if server.server_state == ServerState.FOLLOWER:
        print(f"Server {server_id} initialized as Follower.")
    elif server.server_state == ServerState.RESUME:
        print(f"Server {server_id} resuming as Follower.")
        server.role = Follower()
        server.role.assign_to_server(server)
        server.role.handle_resume()
        server.server_state = ServerState.FOLLOWER
        


def shut_down_server(server, server_id):
    """
    Terminates a server's operations.
    """
    print(f"Server {server_id} has been shut down.")
    server.role = Follower()
    server.role.assign_to_server(server)


def add_server_to_cluster():
    """
    Adds a new server to the cluster and connects it to peers.
    """
    ip = generate_random_ip()
    new_server_role = Follower()
    new_server = Server(Cluster.next_server_id, new_server_role, ip, set(), [])
    new_server.total_nodes = Cluster.next_server_id + 1

    # Connect the new server to existing ones
    for existing_server_id, data in Cluster.config.items():
        existing_server = data["instance"]
        existing_server.neighbors.append(new_server)
        new_server.neighbors.append(existing_server)
        existing_server.total_nodes += 1

    Cluster.config[Cluster.next_server_id] = {"instance": new_server}
    Thread(target=manage_server_lifecycle, args=(Cluster.next_server_id,), daemon=True).start()
    Cluster.next_server_id += 1


def mark_server_as_dead(server_id):
    """
    Marks a server as dead in the cluster.
    """
    Cluster.config[server_id]["instance"].server_state = ServerState.DEAD


def resume_server(server_id):
    """
    Resumes a previously dead server.
    """
    Cluster.config[server_id]["instance"].server_state = ServerState.RESUME
    Thread(target=manage_server_lifecycle, args=(server_id,), daemon=True).start()


def forward_client_request(source_id, payload):
    """
    Forwards a client request to the current leader.
    """
    server = Cluster.config[source_id]["instance"]
    server.handle_client_command(payload)


def start_election():
    """
    Initiates an election in the cluster.
    """

    for server_data in Cluster.config.values():
        server = server_data["instance"]
        if server.server_state == ServerState.FOLLOWER:
            server.server_state = ServerState.CANDIDATE
    Cluster.term_counter += 1


def display_logs_for_server(server_id):
    """
    Displays the log of a specified server.
    """
    server = Cluster.config[server_id]["instance"]
    print(f"Logs for server {server_id}: {server.log}")


# ----------------------- Simulation Framework -----------------------

class RaftSimulation:
    def __init__(self, num_servers, simulation_duration, leader_fail_frequency=None, leader_recover_frequency=None, quiet=False):
        """
        Initializes the simulation.

        :param num_servers: Number of servers in the cluster.
        :param simulation_duration: Total duration of the simulation in seconds.
        :param leader_fail_frequency: Time in seconds before randomly failing the leader (optional).
        :param leader_recover_frequency: Time in seconds before recovering a failed leader (optional).
        :param quiet: If True, reduces console output to essential messages only.
        """
        self.num_servers = num_servers
        self.simulation_duration = simulation_duration
        self.leader_fail_frequency = leader_fail_frequency
        self.leader_recover_frequency = leader_recover_frequency
        self.start_time = None
        self.total_election_time = 0  # Total time spent in leader elections
        self.election_times = []
        self.commit_times = []
        self.last_known_leader = None
        self.lock = Lock()  # Lock for thread safety
        self.global_ground_truth = set()

    def initialize_cluster(self):
        """Starts the simulation cluster by spawning servers and initiating an election."""
        print(f"Initializing cluster with {self.num_servers} servers...")
        Thread(target=monitor_all_servers, daemon=True).start()

        # Spawn servers
        for _ in range(self.num_servers):
            add_server_to_cluster()

        # Wait for servers to initialize
        time.sleep(0.25)

        # Start the first election and benchmark it
        print("Initiating the first election...")
        self.start_time = time.time()
        start_election()
        self.wait_for_election_completion()

    def wait_for_election_completion(self):
        """
        Waits for an election to complete by monitoring the state of the cluster.

        :return: Time taken to complete the election in seconds.
        """
        while True:
            leader_id = self.get_leader_id()
            with self.lock:
                if leader_id is not None and leader_id != self.last_known_leader:
                    election_time = time.time() - self.start_time
                    self.election_times.append(election_time)
                    self.total_election_time += election_time  # Increment total election time
                    print(f"New leader elected in {election_time:.3f} seconds: server {leader_id}")
                    self.last_known_leader = leader_id
                    return election_time
            time.sleep(0.001)  # Avoid tight polling

    def run_simulation(self):
        """Runs the simulation for the specified duration."""
        print(f"Running simulation for {self.simulation_duration} seconds...")
        end_time = time.time() + self.simulation_duration

        while time.time() < end_time:
            # Randomly send client commands to simulate activity
            server = randint(0, len(Cluster.config) - 1)
            message_data = randint(1, 10000)
            self.commit_start_time = time.time()
            forward_client_request(server, message_data)

            # Monitor log commit time
            time.sleep(0.1)  # Simulate a short delay between commands
            commit_time = time.time() - self.commit_start_time - 0.1  # Subtract delay time
            self.commit_times.append(commit_time)

        # If in the middle of an election, add the remaining time to the total election time
        if self.get_leader_id() is None:
            election_time = end_time - self.start_time
            self.election_times.append(election_time)
            self.total_election_time += election_time
            print(f"Leader election in progress at end of simulation. Adding {election_time:.3f} seconds to total.")


    def fail_leader_periodically(self):
        """Periodically fails the leader if specified."""
        if not self.leader_fail_frequency:
            return
        
        end_time = time.time() + self.simulation_duration

        def fail_leader():
            while time.time() < end_time:
                time.sleep(self.leader_fail_frequency)
                leader_id = self.get_leader_id()
                if leader_id is not None:
                    print(f"Simulating leader failure for server {leader_id}...")
                    self.start_time = time.time()  # Record start time for election
                    mark_server_as_dead(leader_id)
                    time.sleep(0.001) # Blocking call acts as a barrier
                    self.wait_for_election_completion()

        Thread(target=fail_leader, daemon=True).start()

    def recover_leader_periodically(self):
        """Periodically recovers failed leaders if specified."""
        if not self.leader_recover_frequency:
            return

        def recover_leader():
            while True:
                time.sleep(self.leader_recover_frequency)
                failed_servers = [name for name, server in Cluster.config.items() if server["instance"].server_state == ServerState.DEAD]
                if failed_servers:
                    leader_id = random.choice(failed_servers)
                    print(f"Recovering leader with ID {leader_id}...")
                    resume_server(leader_id)

        Thread(target=recover_leader, daemon=True).start()

    def get_leader_id(self):
        """Returns the ID of the current leader."""
        for name, server in Cluster.config.items():
            if isinstance(server["instance"].role, Leader):
                return name
        return None

    def benchmark(self):
        """Prints benchmarking statistics."""
        avg_election_time = sum(self.election_times) / len(self.election_times) if self.election_times else 0
        avg_commit_time = sum(self.commit_times) / len(self.commit_times) if self.commit_times else 0
        election_overhead = (self.total_election_time / self.simulation_duration) * 100  # Overhead percentage
        print("\n--- Benchmarking Results ---")
        print(f"Average leader election time: {avg_election_time:.3f} seconds (over {len(self.election_times)} elections)")
        print(f"Leader election overhead: {election_overhead:.2f}% of total simulation time")

    def run(self):
        """Runs the entire simulation."""
        self.initialize_cluster()

        # Start periodic leader failure/recovery if specified
        self.fail_leader_periodically()
        self.recover_leader_periodically()

        # Run the simulation
        self.run_simulation()

        # Simulation finished... waiting for termianted servers to wake up
        print("Simulation finished. Recovering terminated servers...")
        
        failed_servers = [name for name, server in Cluster.config.items() if server["instance"].server_state == ServerState.DEAD]
        for server_id in failed_servers:
            resume_server(server_id)
        time.sleep(5)  # Wait for servers to resume

        # Kill all servers
        for name, server in Cluster.config.items():
            self.global_ground_truth = self.global_ground_truth.union(server["instance"].term_ground_truth)
            mark_server_as_dead(name)
        time.sleep(1)

        # Display benchmarks
        self.benchmark()

        # Display each servers logs
        last_commit_index = min([len(server["instance"].log) for server in Cluster.config.values()])
        # print(f"Committed {last_commit_index} entries.")
        for name, server in Cluster.config.items():
            # compute hash of logs and print
            logs = server["instance"].log
<<<<<<< HEAD
            print(f"Server {name} logs hash: {hash(str(logs))}. Length: {len(logs)}")
            print(f"Server Truth: {self.global_ground_truth}. Length: {len(self.global_ground_truth)}")
=======
            print(f"Server {name} logs hash: {hash(str(logs))}, log length: {len(logs)}")
>>>>>>> 4b884efc


# ----------------------- Main Program -----------------------

if __name__ == "__main__":
    # Parameters for the simulation
    num_servers = 10
    simulation_duration = 30  # Run simulation for 30 seconds
    leader_fail_frequency = 5  # Fail leader every 5 seconds
    leader_recover_frequency = 12  # Recover leader every 12 seconds
    quiet = True  # Enable quiet mode

    # Initialize and run the simulation
    simulation = RaftSimulation(
        num_servers=num_servers,
        simulation_duration=simulation_duration,
        leader_fail_frequency=leader_fail_frequency,
        leader_recover_frequency=leader_recover_frequency,
        quiet=quiet
    )
    simulation.run()<|MERGE_RESOLUTION|>--- conflicted
+++ resolved
@@ -371,12 +371,7 @@
         for name, server in Cluster.config.items():
             # compute hash of logs and print
             logs = server["instance"].log
-<<<<<<< HEAD
-            print(f"Server {name} logs hash: {hash(str(logs))}. Length: {len(logs)}")
-            print(f"Server Truth: {self.global_ground_truth}. Length: {len(self.global_ground_truth)}")
-=======
             print(f"Server {name} logs hash: {hash(str(logs))}, log length: {len(logs)}")
->>>>>>> 4b884efc
 
 
 # ----------------------- Main Program -----------------------
