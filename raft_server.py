from server_roles import Leader, Follower, Candidate, Joining, ServerState
from message import Message, MessageType
from random import randint
import random
import time
from queue import PriorityQueue
from threading import Lock
from collections import defaultdict

class Server:
    def __init__(self, node_id, role, ip_address="127.0.0.1", neighbors=None, log=None, commit_index=-1, latency_range=(0.0, 0.0), retransmission_chance=0.0):
        self.id = node_id                               # Unique identifier for the server
        self.role = role                                # Role of the server (Leader, Follower, Candidate)
        self.server_state = ServerState.FOLLOWER if isinstance(role, Follower) else ServerState.LEADER if isinstance(role, Leader) else ServerState.CANDIDATE if isinstance(role, Candidate) else ServerState.JOINING if isinstance(role, Joining) else ServerState.DEAD
        self.neighbors = neighbors if neighbors else [] # Neighbors of the server
        self.log = log if log else []                   # Log of entries for the server
        self.message_queue = PriorityQueue()            # Priority Queue for incoming messages (sorted by unpack_time)
        self.message_queue_lock = Lock()                # Lock for the message queue
        self.total_nodes = 0                            # Total number of nodes in the cluster
<<<<<<< HEAD
        self.active_nodes = 0                           # Number of active nodes in the cluster
        self.term_ground_truth = set()                  # Logs added during server's term as leader
=======
        self.node_activity = defaultdict(float)         # Dictionary to keep track of active nodes and their last heartbeat
        self.active_nodes = set()                       # Set of active nodes
        self.ip = ip_address                            # IP address of the server
>>>>>>> 4b884efc

        # Indexes for Raft Algorithm
        self.commit_index = commit_index                # Index of the last committed log entry
        self.current_term = 0                           # Current Raft term
        self.last_log_index = -1                        # Index of the last log entry
        self.last_log_term = None                       # Term of the last log entry

        # Network simulation parameters
        self.latency_range = latency_range                  # Range of network latency for messages
        self.retransmission_chance = retransmission_chance  # Chance of retransmitting a message

        # Set the server for the role
        self.role.assign_to_server(self)


    def simulate_network_conditions(self, neighbor, message):
        """
        Simulates network latency and retransmissions with exponentially increasing backoff (like TCP).

        :param neighbor: The receiving server
        :param message: The message to deliver
        """
        base_latency = random.uniform(*self.latency_range)
        unpack_time = time.time() + base_latency

        # Simulate retransmissions with exponential backoff
        retransmission_count = 0
        while random.random() < self.retransmission_chance:
            retransmission_delay = base_latency * (2 ** retransmission_count)
            unpack_time += retransmission_delay
            retransmission_count += 1

        # Update the message's unpack_time
        message.set_unpack_time(unpack_time)

        # Post the message to the neighbor's queue
        neighbor.post_message(message)

    def get_leader(self):
        """
        Returns the leader node if available, else None.
        """
        return next((n for n in self.neighbors if isinstance(n.role, Leader)), None)
    
    def transition_to_leader(self, new_state):
        """
        Transitions to the Leader state if the new state is a Leader.
        """
        self.role = new_state
        self.role.send_heartbeat()

    def post_message(self, message):
        """
        Adds a message to the queue and sorts by unpack_time (latest first).
        """
        self.message_queue.put((message.unpack_time, message))  # Insert with priority

    def process_message(self):
        """
        Returns the next ready message if its unpack_time has passed.
        """
        
        if not self.message_queue.empty():
            unpack_time, message = self.message_queue.queue[0]  # Peek at the first item
            message_timestamp = message.timestamp
            if time.time() > unpack_time:
                # print(f"Server {self.id} received message with latency {unpack_time - message_timestamp:.3f}s")
                return self.message_queue.get()[1]  # Return the message
        return None
    
    def send_message(self, message, target_id=None):
        """
        Sends a message to a specific neighbor or broadcasts to all neighbors.
        """

        # print(f"Server {self.id} sending message to {target_id if target_id else 'all neighbors'}: {message.payload}")

        if message.type == MessageType.RequestToJoin and not target_id:
            # Not sure where this is coming from but this fixes it
            # print(f"Server {self.id} sending RequestToJoin to {target_id if target_id else 'all neighbors'}: {message.payload}")
            return

        if target_id:
            # Send to a specific neighbor
            for neighbor in self.neighbors:
                if neighbor.id == message.dst:
                    self.simulate_network_conditions(neighbor, message)
                    break
        else:
            # Broadcast to all neighbors
            for neighbor in self.neighbors:
                if neighbor.server_state != ServerState.DEAD and neighbor.server_state != ServerState.JOINING and neighbor.id != self.id:
                    message.dst = neighbor.id
                    # I have scoured the ends of the earth to find this bug. I have not been successul. I am sorry.
                    # if message.type == MessageType.AppendEntries and not message.payload["entries"] and not message.payload["last_log_term"]:
                    #     break
                    # if message.type == MessageType.AppendEntries:
                    #     print(f"Server {self.id} sent AppendEntries to {neighbor.id}: {message.payload}")
                    self.simulate_network_conditions(neighbor, message)

    def handle_message(self, message):
        """
        Processes an incoming message based on the server's current role.
        """
        # Ignore RequestVote-related messages if the server is a Leader or Follower
        if message.type in {MessageType.RequestVoteResponse, MessageType.RequestVote} and isinstance(self.role, Leader):
            return
        if message.type == MessageType.RequestVoteResponse and isinstance(self.role, Follower):
            return

        # Delegate message handling to the current role
        role_response = self.role.handle_message(message)
        new_state = role_response[0] if role_response else self.role

        # Transition to Leader if the state changes
        if isinstance(new_state, Leader) and not isinstance(self.role, Leader):
            self.transition_to_leader(new_state)

    def handle_client_command(self, command):
        """
        Forwards a client command to the current leader if available.
        Drops the command if no leader is found.
        """
        # Locate the current leader among neighbors
        leader = self.get_leader()

        if leader:
            message = Message(
                source=self.id,
                destination=leader.id,
                term=leader.current_term,
                payload={"command": command},
                message_type=MessageType.ClientCommand,
            )
            self.send_message(message, target_id=leader.id)
        else:
            # No leader found, command cannot be processed
            # print(f"Command dropped: {command}. No leader available.")
            pass<|MERGE_RESOLUTION|>--- conflicted
+++ resolved
@@ -17,14 +17,11 @@
         self.message_queue = PriorityQueue()            # Priority Queue for incoming messages (sorted by unpack_time)
         self.message_queue_lock = Lock()                # Lock for the message queue
         self.total_nodes = 0                            # Total number of nodes in the cluster
-<<<<<<< HEAD
-        self.active_nodes = 0                           # Number of active nodes in the cluster
-        self.term_ground_truth = set()                  # Logs added during server's term as leader
-=======
         self.node_activity = defaultdict(float)         # Dictionary to keep track of active nodes and their last heartbeat
         self.active_nodes = set()                       # Set of active nodes
         self.ip = ip_address                            # IP address of the server
->>>>>>> 4b884efc
+        self.active_nodes = 0                           # Number of active nodes in the cluster
+        self.term_ground_truth = set()                  # Logs added during server's term as leader
 
         # Indexes for Raft Algorithm
         self.commit_index = commit_index                # Index of the last committed log entry
